//! The decompression algorithm.

use crate::block::DecompressError;
use crate::block::Sink;
use alloc::vec::Vec;

/// Read an integer LSIC (linear small integer code) encoded.
///
/// In LZ4, we encode small integers in a way that we can have an arbitrary number of bytes. In
/// particular, we add the bytes repeatedly until we hit a non-0xFF byte. When we do, we add
/// this byte to our sum and terminate the loop.
///
/// # Example
///
/// ```notest
///     255, 255, 255, 4, 2, 3, 4, 6, 7
/// ```
///
/// is encoded to _255 + 255 + 255 + 4 = 769_. The bytes after the first 4 is ignored, because
/// 4 is the first non-0xFF byte.
#[inline]
fn read_integer(input: &[u8], input_pos: &mut usize) -> u32 {
    // We start at zero and count upwards.
    let mut n: u32 = 0;
    // If this byte takes value 255 (the maximum value it can take), another byte is read
    // and added to the sum. This repeats until a byte lower than 255 is read.
    loop {
        // We add the next byte until we get a byte which we add to the counting variable.

        let extra: u8 = input[*input_pos];
        // check alread done in move_cursor
        *input_pos += 1;
        n += extra as u32;

        // We continue if we got 255, break otherwise.
        if extra != 0xFF {
            break;
        }
    }

    // 255, 255, 255, 8
    // 111, 111, 111, 101

    n
}

/// Read a little-endian 16-bit integer from the input stream.
#[inline]
fn read_u16(input: &[u8], input_pos: &mut usize) -> u16 {
    let dst = [input[*input_pos], input[*input_pos + 1]];
    *input_pos += 2;
    u16::from_le_bytes(dst)
}

const FIT_TOKEN_MASK_LITERAL: u8 = 0b00001111;
const FIT_TOKEN_MASK_MATCH: u8 = 0b11110000;

#[test]
fn check_token() {
    assert_eq!(does_token_fit(15), false);
    assert_eq!(does_token_fit(14), true);
    assert_eq!(does_token_fit(114), true);
    assert_eq!(does_token_fit(0b11110000), false);
    assert_eq!(does_token_fit(0b10110000), true);
}

/// The algorithm can copy over the origignal size, because of blocked copies, so the capacity of the sink needs
/// to be slightly larger.
fn decompress_sink_size(uncompressed_size: usize) -> usize {
    uncompressed_size
}

/// The token consists of two parts, the literal length (upper 4 bits) and match_length (lower 4 bits)
/// if the literal length and match_length are both below 15, we don't need to read additional data, so the token does fit the metadata.
#[inline]
fn does_token_fit(token: u8) -> bool {
    !((token & FIT_TOKEN_MASK_LITERAL) == FIT_TOKEN_MASK_LITERAL
        || (token & FIT_TOKEN_MASK_MATCH) == FIT_TOKEN_MASK_MATCH)
}

#[inline]
fn is_safe_distance(input_pos: usize, in_len: usize) -> bool {
    input_pos < in_len
}

<<<<<<< HEAD
/// Decompress all bytes of `input` into `output`.
#[inline]
pub fn decompress_into(input: &[u8], output: &mut [u8]) -> Result<usize, DecompressError> {
    decompress_into_with_dict(input, output, 0, b"")
=======
/// We copy 24 byte blocks, because aligned copies are faster
const BLOCK_COPY_SIZE: usize = 24;

#[cold]
fn copy_24(output: &mut Sink, offset: usize) {
    let i = output.pos() - offset;
    output
        .output
        .copy_within(i..i + BLOCK_COPY_SIZE, output.pos());
>>>>>>> f46d8ba2
}

#[inline]
<<<<<<< HEAD
pub fn decompress_into_with_dict(
    input: &[u8],
    output: &mut [u8],
    mut output_len: usize,
    ext_dict: &[u8],
) -> Result<usize, DecompressError> {
    if input.is_empty() {
        return Ok(0);
    }
=======
pub fn decompress_into(input: &[u8], output: &mut Sink) -> Result<(), DecompressError> {
>>>>>>> f46d8ba2
    // Decode into our vector.
    let mut input_pos = 0;
    let initial_output_len = output_len;

    // Exhaust the decoder by reading and decompressing all blocks until the remaining buffer
    // is empty.
    let end_pos_check = input.len().saturating_sub(18);

    loop {
        if input_pos >= input.len() {
            return Err(DecompressError::LiteralOutOfBounds);
        }

        // Read the token. The token is the first byte in a block. It is divided into two 4-bit
        // subtokens, the higher and the lower.
        // This token contains to 4-bit "fields", a higher and a lower, representing the literals'
        // length and the back reference's length, respectively. LSIC is used if either are their
        // maximal values.
        let token = input[input_pos];
        input_pos += 1;

        // Checking for hot-loop.
        // In most cases the metadata does fit in a single 1byte token (statistically) and we are in a safe-distance to the end.
        // This enables some optimized handling.
        if does_token_fit(token) && is_safe_distance(input_pos, end_pos_check) {
            let literal_length = (token >> 4) as usize;

            if input_pos + literal_length > input.len() {
                return Err(DecompressError::LiteralOutOfBounds);
            }

            // copy literal
            output[output_len..output_len + literal_length]
                .copy_from_slice(&input[input_pos..input_pos + literal_length]);
            output_len += literal_length;
            input_pos += literal_length;

            let offset = read_u16(input, &mut input_pos) as usize;

            let mut match_length = (4 + (token & 0xF)) as usize;

            // Write the duplicate segment to the output buffer from the output buffer
            // The blocks can overlap, make sure they are at least 20 bytes apart
            if offset > output_len {
                let copied =
                    copy_from_dict(output, &mut output_len, ext_dict, offset, match_length)?;
                if copied == match_length {
                    continue;
                }
                // match crosses ext_dict and output, offset is still correct as output_len was increased
                match_length -= copied;
            }
            if match_length + 24 >= offset {
                duplicate_overlapping_slice(output, &mut output_len, offset, match_length)?;
            } else {
<<<<<<< HEAD
                let (start, did_overflow) = output_len.overflowing_sub(offset);
                if did_overflow {
                    return Err(DecompressError::OffsetOutOfBounds);
                }
                if output_len + 24 < output.len() {
                    if match_length <= 16 {
                        output.copy_within(start..start + 16, output_len);
                    } else {
                        output.copy_within(start..start + 24, output_len);
                    }
=======
                let old_len = output.pos();
                if match_length <= 16 {
                    let (start, did_overflow) = output.pos().overflowing_sub(offset);
                    if did_overflow {
                        return Err(DecompressError::OffsetOutOfBounds);
                    }
                    output.output.copy_within(start..start + 16, output.pos());
>>>>>>> f46d8ba2
                } else {
                    output.copy_within(start..start + match_length, output_len)
                }
<<<<<<< HEAD
                output_len += match_length;
=======
                output.set_pos(old_len + match_length);
>>>>>>> f46d8ba2
            }

            continue;
        }

        // Now, we read the literals section.
        // Literal Section
        // If the initial value is 15, it is indicated that another byte will be read and added to it
        let mut literal_length = (token >> 4) as usize;
        if literal_length != 0 {
            if literal_length == 15 {
                // The literal_length length took the maximal value, indicating that there is more than 15
                // literal_length bytes. We read the extra integer.
                literal_length += read_integer(input, &mut input_pos) as usize;
            }

            if input_pos + literal_length > input.len() {
                return Err(DecompressError::LiteralOutOfBounds);
            }
            output[output_len..output_len + literal_length]
                .copy_from_slice(&input[input_pos..input_pos + literal_length]);
            output_len += literal_length;
            input_pos += literal_length;
        }

        // If the input stream is emptied, we break out of the loop. This is only the case
        // in the end of the stream, since the block is intact otherwise.
        if input_pos >= input.len() {
            break;
        }

        let offset = read_u16(input, &mut input_pos) as usize;
        // Obtain the initial match length. The match length is the length of the duplicate segment
        // which will later be copied from data previously decompressed into the output buffer. The
        // initial length is derived from the second part of the token (the lower nibble), we read
        // earlier. Since having a match length of less than 4 would mean negative compression
        // ratio, we start at 4.

        // The initial match length can maximally be 19. As with the literal length, this indicates
        // that there are more bytes to read.
        let mut match_length = (4 + (token & 0xF)) as usize;
        if match_length == 4 + 15 {
            // The match length took the maximal value, indicating that there is more bytes. We
            // read the extra integer.
            match_length += read_integer(input, &mut input_pos) as usize;
        }

        if offset > output_len {
            let copied = copy_from_dict(output, &mut output_len, ext_dict, offset, match_length)?;
            if copied == match_length {
                continue;
            }
            // match crosses ext_dict and output, offset is still correct as output_len was increased
            match_length -= copied;
        }
        // We now copy from the already decompressed buffer. This allows us for storing duplicates
        // by simply referencing the other location.
        duplicate_slice(output, &mut output_len, offset, match_length)?;
    }
    Ok(output_len - initial_output_len)
}

#[inline]
fn copy_from_dict(
    output: &mut [u8],
    output_len: &mut usize,
    ext_dict: &[u8],
    offset: usize,
    mut match_length: usize,
) -> Result<usize, DecompressError> {
    let (start, did_overflow_1) = ext_dict.len().overflowing_sub(offset - *output_len);
    if did_overflow_1 {
        return Err(DecompressError::OffsetOutOfBounds);
    }
    match_length = match_length.min(ext_dict.len() - start);
    let (end, did_overflow_1) = start.overflowing_add(match_length);
    let (output_end, did_overflow_2) = output_len.overflowing_add(match_length);
    if did_overflow_1 || did_overflow_2 {
        return Err(DecompressError::OffsetOutOfBounds);
    }
    if end > ext_dict.len() || output_end > output.len() {
        return Err(DecompressError::OutputTooSmall {
            actual_size: 0,
            expected_size: 0,
        });
    }
    output[*output_len..output_end].copy_from_slice(&ext_dict[start..end]);
    *output_len += match_length;
    Ok(match_length)
}

/// extends output by self-referential copies
#[inline]
<<<<<<< HEAD
fn duplicate_slice(
    output: &mut [u8],
    output_len: &mut usize,
=======
pub fn duplicate_slice(
    output: &mut Sink,
>>>>>>> f46d8ba2
    offset: usize,
    match_length: usize,
) -> Result<(), DecompressError> {
    if match_length + 16 >= offset {
        duplicate_overlapping_slice(output, output_len, offset, match_length)?;
    } else {
<<<<<<< HEAD
        let (start, did_overflow_1) = output_len.overflowing_sub(offset);
        let (output_end, did_overflow_2) = output_len.overflowing_add(match_length);
        if did_overflow_1 || did_overflow_2 || output_end > output.len() {
            return Err(DecompressError::OffsetOutOfBounds);
        }
        if output_end + 16 < output.len() {
            for i in (start..start + match_length).step_by(16) {
                output.copy_within(i..i + 16, *output_len);
                *output_len += 16;
            }
            *output_len = output_end;
        } else {
            output.copy_within(start..start + match_length, *output_len);
            *output_len = output_end;
        }
=======
        let old_len = output.pos();
        let (val, did_overflow) = output.pos().overflowing_sub(offset);
        if did_overflow {
            return Err(DecompressError::OffsetOutOfBounds);
        }
        // copy in 16 byte steps for more performance
        for i in (val..val + match_length).step_by(16) {
            output.output.copy_within(i..i + 16, output.pos());
            output.pos += 16;
        }
        output.set_pos(old_len + match_length);
>>>>>>> f46d8ba2
    }
    Ok(())
}

/// self-referential copy for the case data start (end of output - offset) + match_length overlaps into output
#[inline]
fn duplicate_overlapping_slice(
<<<<<<< HEAD
    output: &mut [u8],
    output_len: &mut usize,
=======
    sink: &mut Sink,
>>>>>>> f46d8ba2
    offset: usize,
    match_length: usize,
) -> Result<(), DecompressError> {
    if offset == 1 {
<<<<<<< HEAD
        let byte = output[*output_len - 1];
        for b in &mut output[*output_len..*output_len + match_length] {
            *b = byte;
        }
        *output_len += match_length;
    } else {
        let (start, did_overflow) = (*output_len).overflowing_sub(offset);
=======
        let val = sink.as_slice()[sink.pos() - 1];
        let start = sink.pos();
        sink.output[start..start + match_length].fill(val);
        sink.pos += match_length;
        Ok(())
    } else {
        let (start, did_overflow) = sink.pos().overflowing_sub(offset);
>>>>>>> f46d8ba2
        if did_overflow {
            return Err(DecompressError::OffsetOutOfBounds);
        }
        #[cfg(feature = "checked-decode")]
        {
            if sink.output.len() == 0 {
                return Err(DecompressError::UnexpectedOutputEmpty);
            }
        }
        for i in start..start + match_length {
<<<<<<< HEAD
            output[*output_len] = output[i];
            *output_len += 1;
=======
            let b = sink.as_slice()[i];
            sink.push(b);
>>>>>>> f46d8ba2
        }
    }
    Ok(())
}

/// Decompress all bytes of `input` into a new vec. The first 4 bytes are the uncompressed size in litte endian.
/// Can be used in conjuction with `compress_prepend_size`
#[inline]
pub fn decompress_size_prepended(input: &[u8]) -> Result<Vec<u8>, DecompressError> {
    let (uncompressed_size, input) = super::uncompressed_size(input)?;
<<<<<<< HEAD
    decompress(input, uncompressed_size)
=======
    // Allocate a vector to contain the decompressed stream.
    let mut vec: Vec<u8> = Vec::with_capacity(uncompressed_size);
    vec.resize(decompress_sink_size(uncompressed_size), 0);
    let mut sink: Sink = (&mut vec).into();
    decompress_into(input, &mut sink)?;

    Ok(vec)
>>>>>>> f46d8ba2
}

/// Decompress all bytes of `input` into a new vec.
#[inline]
pub fn decompress(input: &[u8], uncompressed_size: usize) -> Result<Vec<u8>, DecompressError> {
    // Allocate a vector to contain the decompressed stream.
<<<<<<< HEAD
    let mut vec = vec![0; uncompressed_size];
    let decomp_len = decompress_into(input, &mut vec)?;
    if decomp_len != uncompressed_size {
        return Err(DecompressError::UncompressedSizeDiffers {
            expected: uncompressed_size,
            actual: decomp_len,
        });
    }
=======
    let mut vec: Vec<u8> = Vec::with_capacity(uncompressed_size);
    vec.resize(decompress_sink_size(uncompressed_size), 0);
    let mut sink: Sink = (&mut vec).into();
    decompress_into(input, &mut sink)?;
>>>>>>> f46d8ba2
    Ok(vec)
}

#[cfg(test)]
mod test {
    use super::*;

    #[test]
    fn all_literal() {
        assert_eq!(decompress(&[0x30, b'a', b'4', b'9'], 3).unwrap(), b"a49");
    }

    // this error test is only valid in safe-decode.
    #[cfg(feature = "safe-decode")]
    #[test]
    fn offset_oob() {
        decompress(&[0x10, b'a', 2, 0], 4).unwrap_err();
        decompress(&[0x40, b'a', 1, 0], 4).unwrap_err();
    }
}<|MERGE_RESOLUTION|>--- conflicted
+++ resolved
@@ -83,41 +83,24 @@
     input_pos < in_len
 }
 
-<<<<<<< HEAD
 /// Decompress all bytes of `input` into `output`.
 #[inline]
-pub fn decompress_into(input: &[u8], output: &mut [u8]) -> Result<usize, DecompressError> {
-    decompress_into_with_dict(input, output, 0, b"")
-=======
-/// We copy 24 byte blocks, because aligned copies are faster
-const BLOCK_COPY_SIZE: usize = 24;
-
-#[cold]
-fn copy_24(output: &mut Sink, offset: usize) {
-    let i = output.pos() - offset;
-    output
-        .output
-        .copy_within(i..i + BLOCK_COPY_SIZE, output.pos());
->>>>>>> f46d8ba2
-}
-
-#[inline]
-<<<<<<< HEAD
+pub fn decompress_into(input: &[u8], output: &mut Sink) -> Result<usize, DecompressError> {
+    decompress_into_with_dict(input, output, b"")
+}
+
+#[inline]
 pub fn decompress_into_with_dict(
     input: &[u8],
-    output: &mut [u8],
-    mut output_len: usize,
+    output: &mut Sink,
     ext_dict: &[u8],
 ) -> Result<usize, DecompressError> {
     if input.is_empty() {
         return Ok(0);
     }
-=======
-pub fn decompress_into(input: &[u8], output: &mut Sink) -> Result<(), DecompressError> {
->>>>>>> f46d8ba2
     // Decode into our vector.
     let mut input_pos = 0;
-    let initial_output_len = output_len;
+    let initial_output_pos = output.pos();
 
     // Exhaust the decoder by reading and decompressing all blocks until the remaining buffer
     // is empty.
@@ -147,9 +130,7 @@
             }
 
             // copy literal
-            output[output_len..output_len + literal_length]
-                .copy_from_slice(&input[input_pos..input_pos + literal_length]);
-            output_len += literal_length;
+            output.extend_from_slice(&input[input_pos..input_pos + literal_length]);
             input_pos += literal_length;
 
             let offset = read_u16(input, &mut input_pos) as usize;
@@ -158,46 +139,29 @@
 
             // Write the duplicate segment to the output buffer from the output buffer
             // The blocks can overlap, make sure they are at least 20 bytes apart
-            if offset > output_len {
-                let copied =
-                    copy_from_dict(output, &mut output_len, ext_dict, offset, match_length)?;
+            if offset > output.pos() {
+                let copied = copy_from_dict(output, ext_dict, offset, match_length)?;
                 if copied == match_length {
                     continue;
                 }
                 // match crosses ext_dict and output, offset is still correct as output_len was increased
                 match_length -= copied;
             }
-            if match_length + 24 >= offset {
-                duplicate_overlapping_slice(output, &mut output_len, offset, match_length)?;
+            if match_length + 20 >= offset {
+                duplicate_overlapping_slice(output, offset, match_length)?;
             } else {
-<<<<<<< HEAD
-                let (start, did_overflow) = output_len.overflowing_sub(offset);
+                let (start, did_overflow) = output.pos().overflowing_sub(offset);
                 if did_overflow {
                     return Err(DecompressError::OffsetOutOfBounds);
                 }
-                if output_len + 24 < output.len() {
-                    if match_length <= 16 {
-                        output.copy_within(start..start + 16, output_len);
-                    } else {
-                        output.copy_within(start..start + 24, output_len);
-                    }
-=======
-                let old_len = output.pos();
-                if match_length <= 16 {
-                    let (start, did_overflow) = output.pos().overflowing_sub(offset);
-                    if did_overflow {
-                        return Err(DecompressError::OffsetOutOfBounds);
-                    }
-                    output.output.copy_within(start..start + 16, output.pos());
->>>>>>> f46d8ba2
+                if output.pos() + 20 < output.capacity() {
+                    output.output.copy_within(start..start + 20, output.pos());
                 } else {
-                    output.copy_within(start..start + match_length, output_len)
+                    output
+                        .output
+                        .copy_within(start..start + match_length, output.pos())
                 }
-<<<<<<< HEAD
-                output_len += match_length;
-=======
-                output.set_pos(old_len + match_length);
->>>>>>> f46d8ba2
+                output.pos += match_length;
             }
 
             continue;
@@ -217,9 +181,7 @@
             if input_pos + literal_length > input.len() {
                 return Err(DecompressError::LiteralOutOfBounds);
             }
-            output[output_len..output_len + literal_length]
-                .copy_from_slice(&input[input_pos..input_pos + literal_length]);
-            output_len += literal_length;
+            output.extend_from_slice(&input[input_pos..input_pos + literal_length]);
             input_pos += literal_length;
         }
 
@@ -245,8 +207,8 @@
             match_length += read_integer(input, &mut input_pos) as usize;
         }
 
-        if offset > output_len {
-            let copied = copy_from_dict(output, &mut output_len, ext_dict, offset, match_length)?;
+        if offset > output.pos() {
+            let copied = copy_from_dict(output, ext_dict, offset, match_length)?;
             if copied == match_length {
                 continue;
             }
@@ -255,85 +217,64 @@
         }
         // We now copy from the already decompressed buffer. This allows us for storing duplicates
         // by simply referencing the other location.
-        duplicate_slice(output, &mut output_len, offset, match_length)?;
-    }
-    Ok(output_len - initial_output_len)
+        duplicate_slice(output, offset, match_length)?;
+    }
+    Ok(output.pos() - initial_output_pos)
 }
 
 #[inline]
 fn copy_from_dict(
-    output: &mut [u8],
-    output_len: &mut usize,
+    output: &mut Sink,
     ext_dict: &[u8],
     offset: usize,
     mut match_length: usize,
 ) -> Result<usize, DecompressError> {
-    let (start, did_overflow_1) = ext_dict.len().overflowing_sub(offset - *output_len);
+    let (start, did_overflow_1) = ext_dict.len().overflowing_sub(offset - output.pos());
     if did_overflow_1 {
         return Err(DecompressError::OffsetOutOfBounds);
     }
     match_length = match_length.min(ext_dict.len() - start);
     let (end, did_overflow_1) = start.overflowing_add(match_length);
-    let (output_end, did_overflow_2) = output_len.overflowing_add(match_length);
+    let (output_end, did_overflow_2) = output.pos().overflowing_add(match_length);
     if did_overflow_1 || did_overflow_2 {
         return Err(DecompressError::OffsetOutOfBounds);
     }
-    if end > ext_dict.len() || output_end > output.len() {
+    if end > ext_dict.len() || output_end > output.capacity() {
         return Err(DecompressError::OutputTooSmall {
             actual_size: 0,
             expected_size: 0,
         });
     }
-    output[*output_len..output_end].copy_from_slice(&ext_dict[start..end]);
-    *output_len += match_length;
+    output.extend_from_slice(&ext_dict[start..end]);
     Ok(match_length)
 }
 
 /// extends output by self-referential copies
 #[inline]
-<<<<<<< HEAD
-fn duplicate_slice(
-    output: &mut [u8],
-    output_len: &mut usize,
-=======
 pub fn duplicate_slice(
     output: &mut Sink,
->>>>>>> f46d8ba2
     offset: usize,
     match_length: usize,
 ) -> Result<(), DecompressError> {
     if match_length + 16 >= offset {
-        duplicate_overlapping_slice(output, output_len, offset, match_length)?;
+        duplicate_overlapping_slice(output, offset, match_length)?;
     } else {
-<<<<<<< HEAD
-        let (start, did_overflow_1) = output_len.overflowing_sub(offset);
-        let (output_end, did_overflow_2) = output_len.overflowing_add(match_length);
-        if did_overflow_1 || did_overflow_2 || output_end > output.len() {
+        let (start, did_overflow_1) = output.pos().overflowing_sub(offset);
+        let (output_end, did_overflow_2) = output.pos().overflowing_add(match_length);
+        if did_overflow_1 || did_overflow_2 || output_end > output.capacity() {
             return Err(DecompressError::OffsetOutOfBounds);
         }
-        if output_end + 16 < output.len() {
+        if output_end + 16 < output.capacity() {
             for i in (start..start + match_length).step_by(16) {
-                output.copy_within(i..i + 16, *output_len);
-                *output_len += 16;
-            }
-            *output_len = output_end;
+                output.output.copy_within(i..i + 16, output.pos());
+                output.pos += 16;
+            }
         } else {
-            output.copy_within(start..start + match_length, *output_len);
-            *output_len = output_end;
-        }
-=======
-        let old_len = output.pos();
-        let (val, did_overflow) = output.pos().overflowing_sub(offset);
-        if did_overflow {
-            return Err(DecompressError::OffsetOutOfBounds);
-        }
-        // copy in 16 byte steps for more performance
-        for i in (val..val + match_length).step_by(16) {
-            output.output.copy_within(i..i + 16, output.pos());
-            output.pos += 16;
-        }
-        output.set_pos(old_len + match_length);
->>>>>>> f46d8ba2
+            output
+                .output
+                .copy_within(start..start + match_length, output.pos());
+        }
+        output.set_pos(output_end);
     }
     Ok(())
 }
@@ -341,33 +282,17 @@
 /// self-referential copy for the case data start (end of output - offset) + match_length overlaps into output
 #[inline]
 fn duplicate_overlapping_slice(
-<<<<<<< HEAD
-    output: &mut [u8],
-    output_len: &mut usize,
-=======
     sink: &mut Sink,
->>>>>>> f46d8ba2
     offset: usize,
     match_length: usize,
 ) -> Result<(), DecompressError> {
     if offset == 1 {
-<<<<<<< HEAD
-        let byte = output[*output_len - 1];
-        for b in &mut output[*output_len..*output_len + match_length] {
-            *b = byte;
-        }
-        *output_len += match_length;
-    } else {
-        let (start, did_overflow) = (*output_len).overflowing_sub(offset);
-=======
         let val = sink.as_slice()[sink.pos() - 1];
         let start = sink.pos();
         sink.output[start..start + match_length].fill(val);
         sink.pos += match_length;
-        Ok(())
     } else {
         let (start, did_overflow) = sink.pos().overflowing_sub(offset);
->>>>>>> f46d8ba2
         if did_overflow {
             return Err(DecompressError::OffsetOutOfBounds);
         }
@@ -378,13 +303,8 @@
             }
         }
         for i in start..start + match_length {
-<<<<<<< HEAD
-            output[*output_len] = output[i];
-            *output_len += 1;
-=======
             let b = sink.as_slice()[i];
             sink.push(b);
->>>>>>> f46d8ba2
         }
     }
     Ok(())
@@ -395,38 +315,23 @@
 #[inline]
 pub fn decompress_size_prepended(input: &[u8]) -> Result<Vec<u8>, DecompressError> {
     let (uncompressed_size, input) = super::uncompressed_size(input)?;
-<<<<<<< HEAD
     decompress(input, uncompressed_size)
-=======
+}
+
+/// Decompress all bytes of `input` into a new vec.
+#[inline]
+pub fn decompress(input: &[u8], uncompressed_size: usize) -> Result<Vec<u8>, DecompressError> {
     // Allocate a vector to contain the decompressed stream.
     let mut vec: Vec<u8> = Vec::with_capacity(uncompressed_size);
     vec.resize(decompress_sink_size(uncompressed_size), 0);
     let mut sink: Sink = (&mut vec).into();
-    decompress_into(input, &mut sink)?;
-
-    Ok(vec)
->>>>>>> f46d8ba2
-}
-
-/// Decompress all bytes of `input` into a new vec.
-#[inline]
-pub fn decompress(input: &[u8], uncompressed_size: usize) -> Result<Vec<u8>, DecompressError> {
-    // Allocate a vector to contain the decompressed stream.
-<<<<<<< HEAD
-    let mut vec = vec![0; uncompressed_size];
-    let decomp_len = decompress_into(input, &mut vec)?;
+    let decomp_len = decompress_into(input, &mut sink)?;
     if decomp_len != uncompressed_size {
         return Err(DecompressError::UncompressedSizeDiffers {
             expected: uncompressed_size,
             actual: decomp_len,
         });
     }
-=======
-    let mut vec: Vec<u8> = Vec::with_capacity(uncompressed_size);
-    vec.resize(decompress_sink_size(uncompressed_size), 0);
-    let mut sink: Sink = (&mut vec).into();
-    decompress_into(input, &mut sink)?;
->>>>>>> f46d8ba2
     Ok(vec)
 }
 
